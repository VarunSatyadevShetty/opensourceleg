--- conflicted
+++ resolved
@@ -1,12 +1,9 @@
-<<<<<<< HEAD
-=======
 from typing import Any, Callable, Union
 
 import time
 from dataclasses import dataclass
 from enum import Enum
 
->>>>>>> e5f4c12b
 import numpy as np
 from adc import ADS131M0x
 from base import LoadcellBase, ADCBase
@@ -16,7 +13,6 @@
 
     def __init__(
         self,
-<<<<<<< HEAD
         matrix=None,
         excitation_voltage=5,
         adc: ADCBase = None,
@@ -55,167 +51,12 @@
         self.adc.update()
         coupled = np.asarray(self.adc.data) / (
             self._excitation_voltage * np.asarray(self.adc.gains)
-=======
-        amp_gain: float = 125.0,
-        exc: float = 5.0,
-        calibration_matrix=None,
-        bus: int = 1,
-        i2c_address: int = 0x66,
-    ) -> None:
-        self._amp_gain: float = amp_gain
-        self._exc: float = exc
-
-        self._bus = bus
-        self._i2c_address = i2c_address
-
-        self._calibration_matrix = calibration_matrix
-
-        self._data: npt.NDArray[np.double] = np.zeros(shape=(1, 6), dtype=np.double)
-        self._prev_data: npt.NDArray[np.double] = self._data
-        self._failed_reads = 0
-
-        self._calibration_offset: npt.NDArray[np.double] = np.zeros(
-            shape=(1, 6), dtype=np.double
-        )
-        self._zero_calibration_offset: npt.NDArray[np.double] = self._calibration_offset
-        self._is_calibrated: bool = False
-        self._is_streaming: bool = False
-
-    def start(self) -> None:
-        if self._bus or self._i2c_address is None:
-            return
-
-        self._smbus = SMBus(self._bus)
-        time.sleep(1)
-        self._is_streaming = True
-
-    def reset(self):
-        self._calibration_offset = self._zero_calibration_offset
-        self._is_calibrated = False
-
-    def update(
-        self,
-        calibration_offset: npt.NDArray[np.double] = None,
-        data_callback: Callable[..., npt.NDArray[np.uint8]] = None,
-    ) -> None:
-        """
-        Queries the loadcell for the latest data.
-        Latest data can then be accessed via properties, e.g. loadcell.Fx.
-        """
-        data = data_callback() if data_callback else self._read_compressed_strain()
-
-        if calibration_offset is None:
-            calibration_offset = self._calibration_offset
-
-        signed_data = (data - self.OFFSET) / self.ADC_RANGE * self._exc
-        coupled_data = signed_data * 1000 / (self._exc * self._amp_gain)
-
-        self._data = (
-            np.transpose(a=self._calibration_matrix.dot(b=np.transpose(a=coupled_data)))
-            - calibration_offset
-        )
-
-    def calibrate(
-        self,
-        number_of_iterations: int = 2000,
-        reset: bool = False,
-        data_callback: Callable[[], npt.NDArray[np.uint8]] = None,
-    ) -> None:
-        """
-        Obtains the initial loadcell reading (aka) loadcell_zero.
-        This is automatically subtraced off for subsequent calls of the update method.
-        """
-
-        if not self.is_calibrated:
-            LOGGER.info(
-                f"[{self.__repr__()}] Initiating zeroing routine, please ensure that there is no ground contact force.\n{input('Press any key to start.')}"
-            )
-
-            self.update(data_callback=data_callback)
-            self._calibration_offset = self._data
-
-            for _ in range(number_of_iterations):
-                self.update(
-                    calibration_offset=self._zero_calibration_offset,
-                    data_callback=data_callback,
-                )
-                iterative_calibration_offset = self._data
-                self._calibration_offset = (
-                    iterative_calibration_offset + self._calibration_offset
-                ) / 2.0
-
-            self._is_calibrated = True
-            LOGGER.info(f"[{self.__repr__()}] Calibration routine complete.")
-
-        elif reset:
-            self.reset()
-            self.calibrate()
-
-        else:
-            LOGGER.info(
-                f"[{self.__repr__()}] Loadcell has already been zeroed. To recalibrate, set reset=True in the calibrate method or call reset() first."
-            )
-
-    def stop(self) -> None:
-        self._is_streaming = False
-        if hasattr(self, "_smbus"):
-            self._smbus.close()
-
-    def _read_compressed_strain(self):
-        """Used for more recent versions of strain amp firmware"""
-        try:
-            data = self._smbus.read_i2c_block_data(
-                self._i2c_address, MEMORY_CHANNELS.CH1_H, 10
-            )
-            self.failed_reads = 0
-        except OSError as e:
-            self.failed_reads += 1
-
-            if self.failed_reads >= 5:
-                raise Exception("Load cell unresponsive.")
-
-        return self._unpack_compressed_strain(data)
-
-    @staticmethod
-    def _unpack_uncompressed_strain(data):
-        """Used for an older version of the strain amp firmware (at least pre-2017)"""
-        ch1 = (data[0] << 8) | data[1]
-        ch2 = (data[2] << 8) | data[3]
-        ch3 = (data[4] << 8) | data[5]
-        ch4 = (data[6] << 8) | data[7]
-        ch5 = (data[8] << 8) | data[9]
-        ch6 = (data[10] << 8) | data[11]
-        return np.array(object=[ch1, ch2, ch3, ch4, ch5, ch6])
-
-    @staticmethod
-    def _unpack_compressed_strain(data):
-        """Used for more recent versions of strainamp firmware"""
-        return np.array(
-            object=[
-                (data[0] << 4) | ((data[1] >> 4) & 0x0F),
-                ((data[1] << 8) & 0x0F00) | data[2],
-                (data[3] << 4) | ((data[4] >> 4) & 0x0F),
-                ((data[4] << 8) & 0x0F00) | data[5],
-                (data[6] << 4) | ((data[7] >> 4) & 0x0F),
-                ((data[7] << 8) & 0x0F00) | data[8],
-            ]
->>>>>>> e5f4c12b
         )
         self.data = np.asarray(self.matrix) @ coupled
 
     @property
-<<<<<<< HEAD
     def adc(self) -> ADCBase:
         return self._adc
-=======
-    def is_calibrated(self) -> bool:
-        """Indicates if load cell zeroing routine has been called."""
-        return self._is_calibrated
-
-    @property
-    def is_streaming(self) -> bool:
-        return self._is_streaming
->>>>>>> e5f4c12b
 
     @property
     def is_streaming(self) -> bool:
